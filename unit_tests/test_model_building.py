--- conflicted
+++ resolved
@@ -163,11 +163,7 @@
     def test_from_polymers(self):
         for _ in range(10):
             oligomer_state = random.choice(range(1, 5))
-<<<<<<< HEAD
-            coiled_coil = isambard.ampal.topology.CoiledCoil.from_polymers(
-=======
-            coiled_coil = test_module.ampal.specifications.CoiledCoil.from_polymers(
->>>>>>> ff0d73e8
+            coiled_coil = isambard.ampal.specifications.CoiledCoil.from_polymers(
                 random.sample(self.helical_helices, oligomer_state))
             tests = []
             ''.join(coiled_coil.major_handedness) == ''.join([x.major_handedness for x in coiled_coil._molecules])
