import random
import unittest
import numpy
import os

<<<<<<< HEAD
import isambard
=======
import isambard_dev as isambard
>>>>>>> 8c6190f7

from unit_tests.random_isambard_objects import random_vectors, random_angles, random_floats,\
    random_helical_helices, random_integer_vectors


def check_dihedrals(polypeptide, phi=-65.0, omega=-178.0, psi=-41.0, atol=1):
    """ Returns True if all backbone dihedrals of the polypeptide are closer than atol degrees to the provided values.

    Notes
    -----
    Default values are the ideal dihedral values for the alpha helix.

    """
    omegas, phis, psis = zip(*isambard.analyse_protein.measure_torsion_angles(polypeptide))
    omega_check = numpy.allclose(omegas[1:], [omega] * (len(polypeptide) - 1), atol=atol)
    phi_check = numpy.allclose(phis[1:], [phi] * (len(polypeptide) - 1), atol=atol)
    psi_check = numpy.allclose(psis[:-1], [psi] * (len(polypeptide) - 1), atol=atol)
    return all([omega_check, phi_check, psi_check])


class HelixTestCase(unittest.TestCase):
    """Tests for isambard.tools.tool_geometry.dihedral"""
    def setUp(self):
        n = 50
        self.num_tests = n
        self.v1s = random_vectors(n)
        self.v2s = random_vectors(n)
        self.int_v1s = random_integer_vectors(n=n)
        self.int_v2s = random_integer_vectors(n=n)
        self.angles = random_angles(n)
        self.helix_lengths = [random.choice(range(1, 101)) for _ in range(n)]
        self.translations = [random_floats(n)] * 3
        self.rotations = [random_angles(n)] * 3
        self.backbone_angle_tolerance = 5

    def test_alpha_simple(self):
<<<<<<< HEAD
        test_helix = isambard.ampal.secondary_structure.Helix(aa=10)
=======
        test_helix = isambard.specifications.Helix(aa=10)
>>>>>>> 8c6190f7
        self.assertEqual(len(test_helix), 10)
        self.assertTrue(test_helix.valid_backbone_bond_lengths())
        self.assertTrue(test_helix.valid_backbone_bond_angles())
        self.assertTrue(check_dihedrals(test_helix))

    def test_alpha_off_z(self):
<<<<<<< HEAD
        test_helix = isambard.ampal.secondary_structure.Helix.from_start_and_end(
=======
        test_helix = isambard.specifications.Helix.from_start_and_end(
>>>>>>> 8c6190f7
            (12.3, -1.12, 8.2), (-1.1, 20.2, -12.2), aa=30)
        self.assertEqual(len(test_helix), 30)
        self.assertTrue(test_helix.valid_backbone_bond_lengths())
        self.assertTrue(test_helix.valid_backbone_bond_angles())
        self.assertTrue(check_dihedrals(test_helix))

    def test_random_length_from_o(self):
        """Build a helix of a random length in a random direction from the origin."""
        for i, v in enumerate(self.v1s):
            h_len = self.helix_lengths[i]
<<<<<<< HEAD
            test_helix = isambard.ampal.secondary_structure.Helix.from_start_and_end((1, 0, 0), v, aa=h_len)
            reverse_test_helix = isambard.ampal.secondary_structure.Helix.from_start_and_end(v, (0, 0, 0), aa=h_len)
=======
            test_helix = isambard.specifications.Helix.from_start_and_end((0, 0, 0), v, aa=h_len)
            reverse_test_helix = isambard.specifications.Helix.from_start_and_end(v, (0, 0, 0), aa=h_len)
>>>>>>> 8c6190f7
            self.assertEqual(len(test_helix), h_len)
            self.assertTrue(test_helix.valid_backbone_bond_lengths())
            self.assertTrue(test_helix.valid_backbone_bond_angles(atol=self.backbone_angle_tolerance))
            self.assertTrue(check_dihedrals(test_helix))
            self.assertEqual(len(reverse_test_helix), h_len)
            self.assertTrue(reverse_test_helix.valid_backbone_bond_lengths())
            self.assertTrue(test_helix.valid_backbone_bond_angles(atol=self.backbone_angle_tolerance))
            self.assertTrue(check_dihedrals(reverse_test_helix))

    def test_random_length_direction(self):
        """Build a helix of a random length in a random position."""
        for i in range(len(self.v1s)):
            h_len = self.helix_lengths[i]
            v1 = self.int_v1s[i]
            v2 = self.int_v2s[i]
<<<<<<< HEAD
            test_helix = isambard.ampal.secondary_structure.Helix.from_start_and_end(v1, v2, aa=h_len)
=======
            test_helix = isambard.specifications.Helix.from_start_and_end(v1, v2, aa=h_len)
>>>>>>> 8c6190f7
            self.assertEqual(len(test_helix), h_len)
            self.assertTrue(test_helix.valid_backbone_bond_lengths())
            self.assertTrue(test_helix.valid_backbone_bond_angles(atol=self.backbone_angle_tolerance))
            self.assertTrue(check_dihedrals(test_helix))

    def test_random_length_direction_integer_vectors(self):
        """Build a helix of a random length in a random position."""
        for i in range(len(self.v1s)):
            h_len = self.helix_lengths[i]
            v1 = self.v1s[i]
            v2 = self.v2s[i]
<<<<<<< HEAD
            test_helix = isambard.ampal.secondary_structure.Helix.from_start_and_end(v1, v2, aa=h_len)
=======
            test_helix = isambard.specifications.Helix.from_start_and_end(v1, v2, aa=h_len)
>>>>>>> 8c6190f7
            self.assertEqual(len(test_helix), h_len)
            self.assertTrue(test_helix.valid_backbone_bond_lengths())
            self.assertTrue(test_helix.valid_backbone_bond_angles(atol=self.backbone_angle_tolerance))
            self.assertTrue(check_dihedrals(test_helix))

    def test_alpha_trans(self):
<<<<<<< HEAD
        test_helix = isambard.ampal.secondary_structure.Helix(aa=30)
=======
        test_helix = isambard.specifications.Helix(aa=30)
>>>>>>> 8c6190f7
        self.assertEqual(len(test_helix), 30)
        for i in range(self.num_tests):
            test_helix.translate(test_helix.axis.unit_tangent * self.translations[0][i])
            self.assertTrue(test_helix.valid_backbone_bond_lengths())
            self.assertTrue(test_helix.valid_backbone_bond_angles(atol=self.backbone_angle_tolerance))
            self.assertTrue(check_dihedrals(test_helix))
            test_helix.translate(test_helix.axis.unit_normal * self.translations[1][i])
            self.assertTrue(test_helix.valid_backbone_bond_lengths())
            self.assertTrue(test_helix.valid_backbone_bond_angles(atol=self.backbone_angle_tolerance))
            self.assertTrue(check_dihedrals(test_helix))
            test_helix.translate(test_helix.axis.unit_binormal * self.translations[2][i])
            self.assertTrue(test_helix.valid_backbone_bond_lengths())
            self.assertTrue(test_helix.valid_backbone_bond_angles(atol=self.backbone_angle_tolerance))
            self.assertTrue(check_dihedrals(test_helix))

    def test_alpha_rot(self):
<<<<<<< HEAD
        test_helix = isambard.ampal.secondary_structure.Helix(aa=30)
=======
        test_helix = isambard.specifications.Helix(aa=30)
>>>>>>> 8c6190f7
        for i in range(self.num_tests):
            test_helix.rotate(angle=self.rotations[0][i],
                              axis=test_helix.axis.unit_tangent,
                              point=test_helix.helix_start)
            self.assertTrue(test_helix.valid_backbone_bond_lengths())
            self.assertTrue(test_helix.valid_backbone_bond_angles(atol=self.backbone_angle_tolerance))
            self.assertTrue(check_dihedrals(test_helix))
            test_helix.rotate(angle=self.rotations[1][i],
                              axis=test_helix.axis.unit_normal,
                              point=test_helix.helix_start)
            self.assertTrue(test_helix.valid_backbone_bond_lengths())
            self.assertTrue(test_helix.valid_backbone_bond_angles(atol=self.backbone_angle_tolerance))
            self.assertTrue(check_dihedrals(test_helix))
            test_helix.rotate(angle=self.rotations[2][i],
                              axis=test_helix.axis.unit_tangent,
                              point=test_helix.helix_start)
            self.assertTrue(test_helix.valid_backbone_bond_lengths())
            self.assertTrue(test_helix.valid_backbone_bond_angles(atol=self.backbone_angle_tolerance))
            self.assertTrue(check_dihedrals(test_helix))

    def test_pi_simple(self):
<<<<<<< HEAD
        test_helix = isambard.ampal.secondary_structure.Helix(aa=30, helix_type='pi')
=======
        test_helix = isambard.specifications.Helix(aa=30, helix_type='pi')
>>>>>>> 8c6190f7
        self.assertEqual(len(test_helix), 30)
        self.assertTrue(test_helix.valid_backbone_bond_lengths())
        self.assertTrue(test_helix.valid_backbone_bond_angles(atol=self.backbone_angle_tolerance))
        self.assertTrue(check_dihedrals(test_helix, phi=-75.7, omega=-171.8, psi=-54.8))


class HelicalHelixTestCase(unittest.TestCase):
    """Tests for HelicalHelix sse."""
    def setUp(self):
        n = 25
        self.helical_helices = random_helical_helices(n=n)

    def test_phi_c_alpha(self):
        """ Test that phi_c_alpha used to build is the same as that calculated using get_orient_angle """
        calculated_phi_c_alphas = [h.get_orient_angle() for h in self.helical_helices]
        actual_phi_c_alphas = [h.phi_c_alpha for h in self.helical_helices]
        at = numpy.allclose(calculated_phi_c_alphas, actual_phi_c_alphas)
        self.assertTrue(at)


class CoiledCoilTestCase(unittest.TestCase):
    """Tests for the CoiledCoil specifications."""
    def setUp(self):
        n = 25
        self.helical_helices = random_helical_helices(n=n)

    def test_from_polymers(self):
        for _ in range(10):
            oligomer_state = random.choice(range(1, 5))
            coiled_coil = isambard.ampal.specifications.CoiledCoil.from_polymers(
                random.sample(self.helical_helices, oligomer_state))
            tests = []
            ''.join(coiled_coil.major_handedness) == ''.join([x.major_handedness for x in coiled_coil._molecules])
            tests.append(numpy.allclose(coiled_coil.major_radii, [x.major_radius for x in coiled_coil._molecules]))
            tests.append(numpy.allclose(coiled_coil.major_pitches, [x.major_pitch for x in coiled_coil._molecules]))
            self.assertTrue(all(tests))


class TABTestCase(unittest.TestCase):

    def setUp(self):
        self.cis_tas = [[-179, 120, -40], [0, -60, 20]]
<<<<<<< HEAD
        self.cis_dipeptide = isambard.ampal.secondary_structure.TAPolypeptide(self.cis_tas)
        self.trans_tas = [[0, -60, 20], [-179, 120, -40]]
        self.trans_dipeptide = isambard.ampal.secondary_structure.TAPolypeptide(self.trans_tas)
=======
        self.cis_dipeptide = isambard.specifications.TAPolypeptide(self.cis_tas)
        self.trans_tas = [[0, -60, 20], [-179, 120, -40]]
        self.trans_dipeptide = isambard.specifications.TAPolypeptide(self.trans_tas)
>>>>>>> 8c6190f7
        test_file = os.path.join(os.path.dirname(isambard.__file__), 'unit_tests', 'testing_files', '1ek9.pdb')
        test_structure = isambard.ampal.convert_pdb_to_ampal(test_file)
        self.test_polypeptides = [p for p in test_structure if isinstance(p, isambard.ampal.Polypeptide)]

    def test_tapolypeptide(self):
        """Testing the build accuracy for TAPolypeptide."""
        torsion_angles = [(-178, -65.0, -41.0)] * 10
<<<<<<< HEAD
        test_pp = isambard.ampal.secondary_structure.TAPolypeptide(torsion_angles)
=======
        test_pp = isambard.specifications.TAPolypeptide(torsion_angles)
>>>>>>> 8c6190f7
        self.assertEqual(len(torsion_angles), len(test_pp))
        self.assertTrue(test_pp.valid_backbone_bond_lengths(atol=0.01))
        self.assertTrue(test_pp.valid_backbone_bond_angles(atol=5))

    def test_random_ta_polypeptide(self):
        """Testing the build accuracy for a random TAPolypeptide."""
        torsion_angles = [
            (random.choice(range(-180, 180)),
             random.choice(range(-180, 180)),
             random.choice(range(-180, 180))) for _ in range(100)]
<<<<<<< HEAD
        test_pp = isambard.ampal.secondary_structure.TAPolypeptide(torsion_angles)
=======
        test_pp = isambard.specifications.TAPolypeptide(torsion_angles)
>>>>>>> 8c6190f7
        self.assertEqual(len(torsion_angles), len(test_pp))
        self.assertTrue(test_pp.valid_backbone_bond_lengths(atol=0.01))
        self.assertTrue(test_pp.valid_backbone_bond_angles(atol=5))

    def test_cis_dipeptide_torsion_angles(self):
        self.assertTrue(check_dihedrals(self.cis_dipeptide,
                                        psi=self.cis_tas[0][2], omega=self.cis_tas[1][0], phi=self.cis_tas[1][1],
                                        atol=0.0001))

    def test_trans_dipeptide_torsion_angles(self):
        self.assertTrue(check_dihedrals(self.trans_dipeptide,
                                        psi=self.trans_tas[0][2], omega=self.trans_tas[1][0], phi=self.trans_tas[1][1],
                                        atol=0.0001))

    def test_cis_didpeptide_valid_backbone(self):
        """ Strict tests for backbone bond angles and distances for cis dipeptide. """
        self.assertTrue(self.cis_dipeptide.valid_backbone_bond_angles(atol=0.001))
        self.assertTrue(self.cis_dipeptide.valid_backbone_bond_lengths(atol=0.00001))

    def test_trans_didpeptide_valid_backbone(self):
        """ Strict tests for backbone bond angles and distances for cis dipeptide. """
        self.assertTrue(self.trans_dipeptide.valid_backbone_bond_angles(atol=0.001))
        self.assertTrue(self.trans_dipeptide.valid_backbone_bond_lengths(atol=0.00001))

    def test_from_polypeptide_angles_and_lengths(self):
        for p in self.test_polypeptides:
<<<<<<< HEAD
            tap = isambard.ampal.secondary_structure.TAPolypeptide.from_polypeptide(p)
=======
            tap = isambard.specifications.TAPolypeptide.from_polypeptide(p)
>>>>>>> 8c6190f7
            for k, v in p.backbone_bond_angles.items():
                self.assertTrue(numpy.allclose(tap.backbone_bond_angles[k], v))
            for k, v in p.backbone_bond_lengths.items():
                self.assertTrue(numpy.allclose(tap.backbone_bond_lengths[k], v))

    def test_from_polypeptide_rmsd(self):
        for p in self.test_polypeptides:
<<<<<<< HEAD
            tap = isambard.ampal.secondary_structure.TAPolypeptide.from_polypeptide(p)
=======
            tap = isambard.specifications.TAPolypeptide.from_polypeptide(p)
>>>>>>> 8c6190f7
            p_coords = [x._vector for x in p.backbone.get_atoms()]
            tap_coords = [x._vector for x in tap.get_atoms()]
            self.assertTrue(numpy.isclose(isambard.geometry.rmsd(p_coords, tap_coords), 0.0, atol=0.001))


__author__ = 'Christopher W. Wood, Jack W. Heal'<|MERGE_RESOLUTION|>--- conflicted
+++ resolved
@@ -3,11 +3,7 @@
 import numpy
 import os
 
-<<<<<<< HEAD
 import isambard
-=======
-import isambard_dev as isambard
->>>>>>> 8c6190f7
 
 from unit_tests.random_isambard_objects import random_vectors, random_angles, random_floats,\
     random_helical_helices, random_integer_vectors
@@ -44,22 +40,14 @@
         self.backbone_angle_tolerance = 5
 
     def test_alpha_simple(self):
-<<<<<<< HEAD
-        test_helix = isambard.ampal.secondary_structure.Helix(aa=10)
-=======
         test_helix = isambard.specifications.Helix(aa=10)
->>>>>>> 8c6190f7
         self.assertEqual(len(test_helix), 10)
         self.assertTrue(test_helix.valid_backbone_bond_lengths())
         self.assertTrue(test_helix.valid_backbone_bond_angles())
         self.assertTrue(check_dihedrals(test_helix))
 
     def test_alpha_off_z(self):
-<<<<<<< HEAD
-        test_helix = isambard.ampal.secondary_structure.Helix.from_start_and_end(
-=======
         test_helix = isambard.specifications.Helix.from_start_and_end(
->>>>>>> 8c6190f7
             (12.3, -1.12, 8.2), (-1.1, 20.2, -12.2), aa=30)
         self.assertEqual(len(test_helix), 30)
         self.assertTrue(test_helix.valid_backbone_bond_lengths())
@@ -70,13 +58,8 @@
         """Build a helix of a random length in a random direction from the origin."""
         for i, v in enumerate(self.v1s):
             h_len = self.helix_lengths[i]
-<<<<<<< HEAD
-            test_helix = isambard.ampal.secondary_structure.Helix.from_start_and_end((1, 0, 0), v, aa=h_len)
-            reverse_test_helix = isambard.ampal.secondary_structure.Helix.from_start_and_end(v, (0, 0, 0), aa=h_len)
-=======
             test_helix = isambard.specifications.Helix.from_start_and_end((0, 0, 0), v, aa=h_len)
             reverse_test_helix = isambard.specifications.Helix.from_start_and_end(v, (0, 0, 0), aa=h_len)
->>>>>>> 8c6190f7
             self.assertEqual(len(test_helix), h_len)
             self.assertTrue(test_helix.valid_backbone_bond_lengths())
             self.assertTrue(test_helix.valid_backbone_bond_angles(atol=self.backbone_angle_tolerance))
@@ -92,11 +75,7 @@
             h_len = self.helix_lengths[i]
             v1 = self.int_v1s[i]
             v2 = self.int_v2s[i]
-<<<<<<< HEAD
-            test_helix = isambard.ampal.secondary_structure.Helix.from_start_and_end(v1, v2, aa=h_len)
-=======
             test_helix = isambard.specifications.Helix.from_start_and_end(v1, v2, aa=h_len)
->>>>>>> 8c6190f7
             self.assertEqual(len(test_helix), h_len)
             self.assertTrue(test_helix.valid_backbone_bond_lengths())
             self.assertTrue(test_helix.valid_backbone_bond_angles(atol=self.backbone_angle_tolerance))
@@ -108,22 +87,14 @@
             h_len = self.helix_lengths[i]
             v1 = self.v1s[i]
             v2 = self.v2s[i]
-<<<<<<< HEAD
-            test_helix = isambard.ampal.secondary_structure.Helix.from_start_and_end(v1, v2, aa=h_len)
-=======
             test_helix = isambard.specifications.Helix.from_start_and_end(v1, v2, aa=h_len)
->>>>>>> 8c6190f7
             self.assertEqual(len(test_helix), h_len)
             self.assertTrue(test_helix.valid_backbone_bond_lengths())
             self.assertTrue(test_helix.valid_backbone_bond_angles(atol=self.backbone_angle_tolerance))
             self.assertTrue(check_dihedrals(test_helix))
 
     def test_alpha_trans(self):
-<<<<<<< HEAD
-        test_helix = isambard.ampal.secondary_structure.Helix(aa=30)
-=======
         test_helix = isambard.specifications.Helix(aa=30)
->>>>>>> 8c6190f7
         self.assertEqual(len(test_helix), 30)
         for i in range(self.num_tests):
             test_helix.translate(test_helix.axis.unit_tangent * self.translations[0][i])
@@ -140,11 +111,7 @@
             self.assertTrue(check_dihedrals(test_helix))
 
     def test_alpha_rot(self):
-<<<<<<< HEAD
-        test_helix = isambard.ampal.secondary_structure.Helix(aa=30)
-=======
         test_helix = isambard.specifications.Helix(aa=30)
->>>>>>> 8c6190f7
         for i in range(self.num_tests):
             test_helix.rotate(angle=self.rotations[0][i],
                               axis=test_helix.axis.unit_tangent,
@@ -166,11 +133,7 @@
             self.assertTrue(check_dihedrals(test_helix))
 
     def test_pi_simple(self):
-<<<<<<< HEAD
-        test_helix = isambard.ampal.secondary_structure.Helix(aa=30, helix_type='pi')
-=======
         test_helix = isambard.specifications.Helix(aa=30, helix_type='pi')
->>>>>>> 8c6190f7
         self.assertEqual(len(test_helix), 30)
         self.assertTrue(test_helix.valid_backbone_bond_lengths())
         self.assertTrue(test_helix.valid_backbone_bond_angles(atol=self.backbone_angle_tolerance))
@@ -213,15 +176,9 @@
 
     def setUp(self):
         self.cis_tas = [[-179, 120, -40], [0, -60, 20]]
-<<<<<<< HEAD
-        self.cis_dipeptide = isambard.ampal.secondary_structure.TAPolypeptide(self.cis_tas)
-        self.trans_tas = [[0, -60, 20], [-179, 120, -40]]
-        self.trans_dipeptide = isambard.ampal.secondary_structure.TAPolypeptide(self.trans_tas)
-=======
         self.cis_dipeptide = isambard.specifications.TAPolypeptide(self.cis_tas)
         self.trans_tas = [[0, -60, 20], [-179, 120, -40]]
         self.trans_dipeptide = isambard.specifications.TAPolypeptide(self.trans_tas)
->>>>>>> 8c6190f7
         test_file = os.path.join(os.path.dirname(isambard.__file__), 'unit_tests', 'testing_files', '1ek9.pdb')
         test_structure = isambard.ampal.convert_pdb_to_ampal(test_file)
         self.test_polypeptides = [p for p in test_structure if isinstance(p, isambard.ampal.Polypeptide)]
@@ -229,11 +186,7 @@
     def test_tapolypeptide(self):
         """Testing the build accuracy for TAPolypeptide."""
         torsion_angles = [(-178, -65.0, -41.0)] * 10
-<<<<<<< HEAD
-        test_pp = isambard.ampal.secondary_structure.TAPolypeptide(torsion_angles)
-=======
         test_pp = isambard.specifications.TAPolypeptide(torsion_angles)
->>>>>>> 8c6190f7
         self.assertEqual(len(torsion_angles), len(test_pp))
         self.assertTrue(test_pp.valid_backbone_bond_lengths(atol=0.01))
         self.assertTrue(test_pp.valid_backbone_bond_angles(atol=5))
@@ -244,11 +197,7 @@
             (random.choice(range(-180, 180)),
              random.choice(range(-180, 180)),
              random.choice(range(-180, 180))) for _ in range(100)]
-<<<<<<< HEAD
-        test_pp = isambard.ampal.secondary_structure.TAPolypeptide(torsion_angles)
-=======
         test_pp = isambard.specifications.TAPolypeptide(torsion_angles)
->>>>>>> 8c6190f7
         self.assertEqual(len(torsion_angles), len(test_pp))
         self.assertTrue(test_pp.valid_backbone_bond_lengths(atol=0.01))
         self.assertTrue(test_pp.valid_backbone_bond_angles(atol=5))
@@ -275,11 +224,7 @@
 
     def test_from_polypeptide_angles_and_lengths(self):
         for p in self.test_polypeptides:
-<<<<<<< HEAD
-            tap = isambard.ampal.secondary_structure.TAPolypeptide.from_polypeptide(p)
-=======
             tap = isambard.specifications.TAPolypeptide.from_polypeptide(p)
->>>>>>> 8c6190f7
             for k, v in p.backbone_bond_angles.items():
                 self.assertTrue(numpy.allclose(tap.backbone_bond_angles[k], v))
             for k, v in p.backbone_bond_lengths.items():
@@ -287,11 +232,7 @@
 
     def test_from_polypeptide_rmsd(self):
         for p in self.test_polypeptides:
-<<<<<<< HEAD
-            tap = isambard.ampal.secondary_structure.TAPolypeptide.from_polypeptide(p)
-=======
             tap = isambard.specifications.TAPolypeptide.from_polypeptide(p)
->>>>>>> 8c6190f7
             p_coords = [x._vector for x in p.backbone.get_atoms()]
             tap_coords = [x._vector for x in tap.get_atoms()]
             self.assertTrue(numpy.isclose(isambard.geometry.rmsd(p_coords, tap_coords), 0.0, atol=0.001))
