--- conflicted
+++ resolved
@@ -7,34 +7,16 @@
   pre:
     - git clone git@github.com:woolfson-group/dependencies_for_isambard.git
     # Scwrl
-<<<<<<< HEAD
     - chmod +x /home/ubuntu/isambard/dependencies_for_isambard/scwrl/install_Scwrl4_Linux
     - /home/ubuntu/isambard/dependencies_for_isambard/scwrl/install_Scwrl4_Linux < /home/ubuntu/isambard/dependencies_for_isambard/scwrl/scwrl_install.txt
     # Reduce
     - chmod +x /home/ubuntu/isambard/dependencies_for_isambard/reduce/reduce.3.23.130521.linuxi386
     # DSSP
     - chmod +x /home/ubuntu/isambard/dependencies_for_isambard/dssp/dssp-2.0.4
-    # Coveralls
-    - pip install coveralls
 test:
   override:
     - cd /home/ubuntu/isambard
     - python isambard/configure.py -C
     - nosetests unit_tests/ --with-coverage  --cover-package=isambard
   post:
-    - bash <(curl -s https://codecov.io/bash)
-=======
-    - chmod +x /home/ubuntu/isambard_dev/dependencies_for_isambard/scwrl/install_Scwrl4_Linux
-    - /home/ubuntu/isambard_dev/dependencies_for_isambard/scwrl/install_Scwrl4_Linux < /home/ubuntu/isambard_dev/dependencies_for_isambard/scwrl/scwrl_install.txt
-    # Reduce
-    - chmod +x /home/ubuntu/isambard_dev/dependencies_for_isambard/reduce/reduce.3.23.130521.linuxi386
-    # DSSP
-    - chmod +x /home/ubuntu/isambard_dev/dependencies_for_isambard/dssp/dssp-2.0.4
-test:
-  override:
-    - cd /home/ubuntu/isambard_dev
-    - python isambard_dev/configure.py -C
-    - nosetests unit_tests/ --with-coverage  --cover-package=isambard_dev
-  post:
-    - bash <(curl -s https://codecov.io/bash) -t dbf3a333-e731-4885-ba4e-84514bc993c0
->>>>>>> f840526a
+    - bash <(curl -s https://codecov.io/bash)